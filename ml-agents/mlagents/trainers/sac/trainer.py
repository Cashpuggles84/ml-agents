# ## ML-Agent Learning (SAC)
# Contains an implementation of SAC as described in https://arxiv.org/abs/1801.01290
# and implemented in https://github.com/hill-a/stable-baselines

import logging
from collections import defaultdict
from typing import Dict
import os

import numpy as np


from mlagents_envs.timers import timed
from mlagents.trainers.tf_policy import TFPolicy
from mlagents.trainers.common.nn_policy import NNPolicy
from mlagents.trainers.sac.optimizer import SACOptimizer
from mlagents.trainers.rl_trainer import RLTrainer
from mlagents.trainers.trajectory import Trajectory, SplitObservations
from mlagents.trainers.brain import BrainParameters


logger = logging.getLogger("mlagents.trainers")
BUFFER_TRUNCATE_PERCENT = 0.8


class SACTrainer(RLTrainer):
    """
    The SACTrainer is an implementation of the SAC algorithm, with support
    for discrete actions and recurrent networks.
    """

    def __init__(
        self,
        brain_name: str,
        reward_buff_cap: int,
        trainer_parameters: dict,
        training: bool,
        load: bool,
        seed: int,
        run_id: str,
    ):
        """
        Responsible for collecting experiences and training SAC model.
        :param brain_name: The name of the brain associated with trainer config
        :param reward_buff_cap: Max reward history to track in the reward buffer
        :param trainer_parameters: The parameters for the trainer (dictionary).
        :param training: Whether the trainer is set for training.
        :param load: Whether the model should be loaded.
        :param seed: The seed the model will be initialized with
        :param run_id: The The identifier of the current run
        """
        super().__init__(
            brain_name, trainer_parameters, training, run_id, reward_buff_cap
        )
        self.param_keys = [
            "batch_size",
            "buffer_size",
            "buffer_init_steps",
            "hidden_units",
            "learning_rate",
            "init_entcoef",
            "max_steps",
            "normalize",
            "num_update",
            "num_layers",
            "time_horizon",
            "sequence_length",
            "summary_freq",
            "tau",
            "use_recurrent",
            "summary_path",
            "memory_size",
            "model_path",
            "reward_signals",
            "vis_encode_type",
        ]

        self._check_param_keys()
        self.load = load
        self.seed = seed
        self.policy: NNPolicy = None  # type: ignore
        self.optimizer: SACOptimizer = None  # type: ignore

        self.step = 0
        self.train_interval = (
            trainer_parameters["train_interval"]
            if "train_interval" in trainer_parameters
            else 1
        )
        self.reward_signal_updates_per_train = (
            trainer_parameters["reward_signals"]["reward_signal_num_update"]
            if "reward_signal_num_update" in trainer_parameters["reward_signals"]
            else trainer_parameters["num_update"]
        )

        self.checkpoint_replay_buffer = (
            trainer_parameters["save_replay_buffer"]
            if "save_replay_buffer" in trainer_parameters
            else False
        )

    def save_model(self, name_behavior_id: str) -> None:
        """
        Saves the model. Overrides the default save_model since we want to save
        the replay buffer as well.
        """
        self.policy.save_model(self.get_step)
        if self.checkpoint_replay_buffer:
            self.save_replay_buffer()

    def save_replay_buffer(self) -> None:
        """
        Save the training buffer's update buffer to a pickle file.
        """
        filename = os.path.join(
            self.trainer_parameters["model_path"], "last_replay_buffer.hdf5"
        )
        logger.info("Saving Experience Replay Buffer to {}".format(filename))
        with open(filename, "wb") as file_object:
            self.update_buffer.save_to_file(file_object)

    def load_replay_buffer(self) -> None:
        """
        Loads the last saved replay buffer from a file.
        """
        filename = os.path.join(
            self.trainer_parameters["model_path"], "last_replay_buffer.hdf5"
        )
        logger.info("Loading Experience Replay Buffer from {}".format(filename))
        with open(filename, "rb+") as file_object:
            self.update_buffer.load_from_file(file_object)
        logger.info(
            "Experience replay buffer has {} experiences.".format(
                self.update_buffer.num_experiences
            )
        )

    def _process_trajectory(self, trajectory: Trajectory) -> None:
        """
        Takes a trajectory and processes it, putting it into the replay buffer.
        """
        super()._process_trajectory(trajectory)
        last_step = trajectory.steps[-1]
        agent_id = trajectory.agent_id  # All the agents should have the same ID

        # Add to episode_steps
        self.episode_steps[agent_id] += len(trajectory.steps)

        agent_buffer_trajectory = trajectory.to_agentbuffer()

        # Update the normalization
        if self.is_training:
            self.policy.update_normalization(agent_buffer_trajectory["vector_obs"])

        # Evaluate all reward functions for reporting purposes
        self.collected_rewards["environment"][agent_id] += np.sum(
            agent_buffer_trajectory["environment_rewards"]
        )
        for name, reward_signal in self.policy.reward_signals.items():
            evaluate_result = reward_signal.evaluate_batch(
                agent_buffer_trajectory
            ).scaled_reward
            # Report the reward signals
            self.collected_rewards[name][agent_id] += np.sum(evaluate_result)

        # Get all value estimates for reporting purposes
        value_estimates, _ = self.optimizer.get_trajectory_value_estimates(
            agent_buffer_trajectory, trajectory.next_obs, trajectory.done_reached
        )
        for name, v in value_estimates.items():
            self.stats_reporter.add_stat(
                self.optimizer.reward_signals[name].value_name, np.mean(v)
            )

        # Bootstrap using the last step rather than the bootstrap step if max step is reached.
        # Set last element to duplicate obs and remove dones.
        if last_step.max_step:
            vec_vis_obs = SplitObservations.from_observations(last_step.obs)
            for i, obs in enumerate(vec_vis_obs.visual_observations):
                agent_buffer_trajectory["next_visual_obs%d" % i][-1] = obs
            if vec_vis_obs.vector_observations.size > 1:
                agent_buffer_trajectory["next_vector_in"][
                    -1
                ] = vec_vis_obs.vector_observations
            agent_buffer_trajectory["done"][-1] = False

        # Append to update buffer
        agent_buffer_trajectory.resequence_and_append(
            self.update_buffer, training_length=self.policy.sequence_length
        )

        if trajectory.done_reached:
            self._update_end_episode_stats(agent_id, self.optimizer)

    def _is_ready_update(self) -> bool:
        """
        Returns whether or not the trainer has enough elements to run update model
        :return: A boolean corresponding to whether or not update_model() can be run
        """
        return (
            self.update_buffer.num_experiences >= self.trainer_parameters["batch_size"]
            and self.step >= self.trainer_parameters["buffer_init_steps"]
        )

    @timed
    def _update_policy(self) -> None:
        """
        If train_interval is met, update the SAC policy given the current reward signals.
        If reward_signal_train_interval is met, update the reward signals from the buffer.
        """
        if self.step % self.train_interval == 0:
            self.update_sac_policy()
            self.update_reward_signals()

    def create_policy(self, brain_parameters: BrainParameters) -> TFPolicy:
        policy = NNPolicy(
            self.seed,
            brain_parameters,
            self.trainer_parameters,
            self.is_training,
            self.load,
            tanh_squash=True,
<<<<<<< HEAD
            resample=True,
=======
            reparameterize=True,
>>>>>>> 4058e95b
            create_tf_graph=False,
        )
        for _reward_signal in policy.reward_signals.keys():
            self.collected_rewards[_reward_signal] = defaultdict(lambda: 0)

        # Load the replay buffer if load
        if self.load and self.checkpoint_replay_buffer:
            try:
                self.load_replay_buffer()
            except (AttributeError, FileNotFoundError):
                logger.warning(
                    "Replay buffer was unable to load, starting from scratch."
                )
            logger.debug(
                "Loaded update buffer with {} sequences".format(
                    self.update_buffer.num_experiences
                )
            )

        return policy

    def update_sac_policy(self) -> None:
        """
        Uses demonstration_buffer to update the policy.
        The reward signal generators are updated using different mini batches.
        If we want to imitate http://arxiv.org/abs/1809.02925 and similar papers, where the policy is updated
        N times, then the reward signals are updated N times, then reward_signal_updates_per_train
        is greater than 1 and the reward signals are not updated in parallel.
        """

        self.cumulative_returns_since_policy_update.clear()
        n_sequences = max(
            int(self.trainer_parameters["batch_size"] / self.policy.sequence_length), 1
        )

        num_updates = self.trainer_parameters["num_update"]
        batch_update_stats: Dict[str, list] = defaultdict(list)
        for _ in range(num_updates):
            logger.debug("Updating SAC policy at step {}".format(self.step))
            buffer = self.update_buffer
            if (
                self.update_buffer.num_experiences
                >= self.trainer_parameters["batch_size"]
            ):
                sampled_minibatch = buffer.sample_mini_batch(
                    self.trainer_parameters["batch_size"],
                    sequence_length=self.policy.sequence_length,
                )
                # Get rewards for each reward
                for name, signal in self.optimizer.reward_signals.items():
                    sampled_minibatch[
                        "{}_rewards".format(name)
                    ] = signal.evaluate_batch(sampled_minibatch).scaled_reward

                update_stats = self.optimizer.update(sampled_minibatch, n_sequences)
                for stat_name, value in update_stats.items():
                    batch_update_stats[stat_name].append(value)

        # Truncate update buffer if neccessary. Truncate more than we need to to avoid truncating
        # a large buffer at each update.
        if self.update_buffer.num_experiences > self.trainer_parameters["buffer_size"]:
            self.update_buffer.truncate(
                int(self.trainer_parameters["buffer_size"] * BUFFER_TRUNCATE_PERCENT)
            )

        for stat, stat_list in batch_update_stats.items():
            self.stats_reporter.add_stat(stat, np.mean(stat_list))

        if self.optimizer.bc_module:
            update_stats = self.optimizer.bc_module.update()
            for stat, val in update_stats.items():
                self.stats_reporter.add_stat(stat, val)

    def update_reward_signals(self) -> None:
        """
        Iterate through the reward signals and update them. Unlike in PPO,
        do it separate from the policy so that it can be done at a different
        interval.
        This function should only be used to simulate
        http://arxiv.org/abs/1809.02925 and similar papers, where the policy is updated
        N times, then the reward signals are updated N times. Normally, the reward signal
        and policy are updated in parallel.
        """
        buffer = self.update_buffer
        num_updates = self.reward_signal_updates_per_train
        n_sequences = max(
            int(self.trainer_parameters["batch_size"] / self.policy.sequence_length), 1
        )
        batch_update_stats: Dict[str, list] = defaultdict(list)
        for _ in range(num_updates):
            # Get minibatches for reward signal update if needed
            reward_signal_minibatches = {}
            for name, signal in self.optimizer.reward_signals.items():
                logger.debug("Updating {} at step {}".format(name, self.step))
                # Some signals don't need a minibatch to be sampled - so we don't!
                if signal.update_dict:
                    reward_signal_minibatches[name] = buffer.sample_mini_batch(
                        self.trainer_parameters["batch_size"],
                        sequence_length=self.policy.sequence_length,
                    )
            update_stats = self.optimizer.update_reward_signals(
                reward_signal_minibatches, n_sequences
            )
            for stat_name, value in update_stats.items():
                batch_update_stats[stat_name].append(value)
        for stat, stat_list in batch_update_stats.items():
            self.stats_reporter.add_stat(stat, np.mean(stat_list))

    def add_policy(self, name_behavior_id: str, policy: TFPolicy) -> None:
        """
        Adds policy to trainer.
        :param brain_parameters: specifications for policy construction
        """
        if self.policy:
            logger.warning(
                "add_policy has been called twice. {} is not a multi-agent trainer".format(
                    self.__class__.__name__
                )
            )
        if not isinstance(policy, NNPolicy):
            raise RuntimeError("Non-SACPolicy passed to SACTrainer.add_policy()")
        self.policy = policy
        self.optimizer = SACOptimizer(self.policy, self.trainer_parameters)
        for _reward_signal in self.optimizer.reward_signals.keys():
            self.collected_rewards[_reward_signal] = defaultdict(lambda: 0)
        # Needed to resume loads properly
        self.step = policy.get_current_step()
        self.next_summary_step = self._get_next_summary_step()

    def get_policy(self, name_behavior_id: str) -> TFPolicy:
        """
        Gets policy from trainer associated with name_behavior_id
        :param name_behavior_id: full identifier of policy
        """

        return self.policy<|MERGE_RESOLUTION|>--- conflicted
+++ resolved
@@ -220,11 +220,7 @@
             self.is_training,
             self.load,
             tanh_squash=True,
-<<<<<<< HEAD
-            resample=True,
-=======
             reparameterize=True,
->>>>>>> 4058e95b
             create_tf_graph=False,
         )
         for _reward_signal in policy.reward_signals.keys():
