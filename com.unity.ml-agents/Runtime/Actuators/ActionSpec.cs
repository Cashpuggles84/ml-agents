using System;
using System.Linq;
using Unity.MLAgents.Policies;
using UnityEngine;

namespace Unity.MLAgents.Actuators
{
    /// <summary>
    /// Defines the structure of an Action Space to be used by the Actuator system.
    /// </summary>
    [Serializable]
    public struct ActionSpec
    {
<<<<<<< HEAD
        [SerializeField]
        int[] m_BranchSizes;
        [SerializeField]
        int m_NumContinuousActions;
        [SerializeField]
        int m_NumDiscreteActions;
        [SerializeField]
        int m_SumOfDiscreteBranchSizes;

=======
>>>>>>> 71e075db
        /// <summary>
        /// An array of branch sizes for our action space.
        ///
        /// For an IActuator that uses a Discrete <see cref="SpaceType"/>, the number of
        /// branches is the Length of the Array and each index contains the branch size.
        /// The cumulative sum of the total number of discrete actions can be retrieved
        /// by the <see cref="SumOfDiscreteBranchSizes"/> property.
        ///
        /// For an IActuator with a Continuous it will be null.
        /// </summary>
        public int[] BranchSizes { get { return m_BranchSizes; } set { m_BranchSizes = value; } }

        /// <summary>
        /// The number of actions for a Continuous <see cref="SpaceType"/>.
        /// </summary>
        public int NumContinuousActions { get { return m_NumContinuousActions; } set { m_NumContinuousActions = value; } }

        /// <summary>
        /// The number of branches for a Discrete <see cref="SpaceType"/>.
        /// </summary>
        public int NumDiscreteActions { get { return m_NumDiscreteActions; } set { m_NumDiscreteActions = value; } }

        /// <summary>
        /// Get the total number of Discrete Actions that can be taken by calculating the Sum
        /// of all of the Discrete Action branch sizes.
        /// </summary>
        public int SumOfDiscreteBranchSizes { get { return m_SumOfDiscreteBranchSizes; } set { m_SumOfDiscreteBranchSizes = value; } }

        /// <summary>
        /// Creates a Continuous <see cref="ActionSpec"/> with the number of actions available.
        /// </summary>
        /// <param name="numActions">The number of actions available.</param>
        /// <returns>An Continuous ActionSpec initialized with the number of actions available.</returns>
        public static ActionSpec MakeContinuous(int numActions)
        {
            var actuatorSpace = new ActionSpec(numActions, 0);
            return actuatorSpace;
        }

        /// <summary>
        /// Creates a Discrete <see cref="ActionSpec"/> with the array of branch sizes that
        /// represents the action space.
        /// </summary>
        /// <param name="branchSizes">The array of branch sizes for the discrete action space.  Each index
        /// contains the number of actions available for that branch.</param>
        /// <returns>An Discrete ActionSpec initialized with the array of branch sizes.</returns>
        public static ActionSpec MakeDiscrete(params int[] branchSizes)
        {
            var numActions = branchSizes.Length;
            var actuatorSpace = new ActionSpec(0, numActions, branchSizes);
            return actuatorSpace;
        }

        /// <summary>
        /// Set action size fields related to continuous actions.
        /// </summary>
        /// <param name="numContinuousActions">Number of Continuous Actions</param>
        public void SetContinuous(int numContinuousActions)
        {
            m_NumContinuousActions = numContinuousActions;
        }

        /// <summary>
        /// Set action size fields related to discrete actions.
        /// </summary>
        /// <param name="numDiscreteActions">Number of Discrete Actions</param>
        /// <param name="branchSizes">The array of branch sizes for the discrete action space.  Each index
        /// contains the number of actions available for that branch.</param>
        public void SetDiscrete(int numDiscreteActions, int[] branchSizes)
        {
            m_NumDiscreteActions = numDiscreteActions;
            m_BranchSizes = branchSizes;
            m_SumOfDiscreteBranchSizes = branchSizes.Sum();
        }

        internal ActionSpec(int numContinuousActions, int numDiscreteActions, int[] branchSizes = null)
        {
            m_NumContinuousActions = numContinuousActions;
            m_NumDiscreteActions = numDiscreteActions;
            m_BranchSizes = branchSizes;
            m_SumOfDiscreteBranchSizes = branchSizes?.Sum() ?? 0;
        }

        /// <summary>
        /// Check that the ActionSpec uses either all continuous or all discrete actions.
        /// This is only used when connecting to old versions of the trainer that don't support this.
        /// </summary>
        /// <exception cref="UnityAgentsException"></exception>
        internal void CheckAllContinuousOrDiscrete()
        {
            if (NumContinuousActions > 0 && NumDiscreteActions > 0)
            {
                throw new UnityAgentsException(
                    "Action spaces with both continuous and discrete actions are not supported by the trainer. " +
                    "ActionSpecs must be all continuous or all discrete."
                );
            }
        }
    }
}<|MERGE_RESOLUTION|>--- conflicted
+++ resolved
@@ -11,7 +11,6 @@
     [Serializable]
     public struct ActionSpec
     {
-<<<<<<< HEAD
         [SerializeField]
         int[] m_BranchSizes;
         [SerializeField]
@@ -21,8 +20,6 @@
         [SerializeField]
         int m_SumOfDiscreteBranchSizes;
 
-=======
->>>>>>> 71e075db
         /// <summary>
         /// An array of branch sizes for our action space.
         ///
