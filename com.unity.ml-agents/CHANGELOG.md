--- conflicted
+++ resolved
@@ -7,8 +7,6 @@
 [Semantic Versioning](http://semver.org/spec/v2.0.0.html).
 
 
-<<<<<<< HEAD
-=======
 ## [Unreleased]
 ### Major Changes
 #### com.unity.ml-agents (C#)
@@ -21,10 +19,8 @@
 ### Bug Fixes
 #### com.unity.ml-agents (C#)
 #### ml-agents / ml-agents-envs / gym-unity (Python)
- - Remove extra period after "Training" in console log. (#4674)
-
-
->>>>>>> ec850ae0
+
+
 ## [1.6.0-preview] - 2020-11-18
 ### Major Changes
 #### com.unity.ml-agents (C#)
@@ -53,10 +49,7 @@
 - Fixed an issue where runs could not be resumed when using TensorFlow and Ghost Training. (#4593)
 - Change the tensor type of step count from int32 to int64 to address the overflow issue when step
 goes larger than 2^31. Previous Tensorflow checkpoints will become incompatible and cannot be loaded. (#4607)
-<<<<<<< HEAD
  - Remove extra period after "Training" in console log. (#4674)
-=======
->>>>>>> ec850ae0
 
 
 ## [1.5.0-preview] - 2020-10-14
