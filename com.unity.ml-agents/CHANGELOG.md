--- conflicted
+++ resolved
@@ -6,8 +6,6 @@
 and this project adheres to
 [Semantic Versioning](http://semver.org/spec/v2.0.0.html).
 
-<<<<<<< HEAD
-=======
 ## [Unreleased]
 ### Major Changes
 #### com.unity.ml-agents (C#)
@@ -20,9 +18,7 @@
 ### Bug Fixes
 #### com.unity.ml-agents (C#)
 #### ml-agents / ml-agents-envs / gym-unity (Python)
- - Fixed a bug in exporting Pytorch models when using multiple discrete actions. (#4491)
-
->>>>>>> 33cedb5c
+
 
 ## [1.4.0-preview] - 2020-09-16
 ### Major Changes
