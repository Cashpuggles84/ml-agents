<<<<<<< HEAD
__version__ = "0.14.0"
=======
__version__ = "0.15.0.dev0"
>>>>>>> 53c5fda1
<|MERGE_RESOLUTION|>--- conflicted
+++ resolved
@@ -1,5 +1 @@
-<<<<<<< HEAD
-__version__ = "0.14.0"
-=======
-__version__ = "0.15.0.dev0"
->>>>>>> 53c5fda1
+__version__ = "0.15.0.dev0"